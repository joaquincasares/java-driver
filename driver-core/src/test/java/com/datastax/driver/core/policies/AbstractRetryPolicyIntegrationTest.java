/*
 *      Copyright (C) 2012-2015 DataStax Inc.
 *
 *   Licensed under the Apache License, Version 2.0 (the "License");
 *   you may not use this file except in compliance with the License.
 *   You may obtain a copy of the License at
 *
 *      http://www.apache.org/licenses/LICENSE-2.0
 *
 *   Unless required by applicable law or agreed to in writing, software
 *   distributed under the License is distributed on an "AS IS" BASIS,
 *   WITHOUT WARRANTIES OR CONDITIONS OF ANY KIND, either express or implied.
 *   See the License for the specific language governing permissions and
 *   limitations under the License.
 */
package com.datastax.driver.core.policies;

import com.datastax.driver.core.*;
import com.datastax.driver.core.exceptions.DriverException;
import com.datastax.driver.core.exceptions.OverloadedException;
import com.datastax.driver.core.exceptions.ServerError;
import com.google.common.collect.ImmutableList;
import com.google.common.collect.ImmutableMap;
import org.mockito.Mockito;
import org.scassandra.Scassandra;
import org.scassandra.http.client.ClosedConnectionConfig.CloseType;
import org.scassandra.http.client.Config;
import org.scassandra.http.client.PrimingRequest;
import org.scassandra.http.client.PrimingRequest.PrimingRequestBuilder;
import org.testng.annotations.AfterMethod;
import org.testng.annotations.BeforeMethod;
import org.testng.annotations.DataProvider;

import java.util.List;
import java.util.Map;

import static com.datastax.driver.core.TestUtils.nonQuietClusterCloseOptions;
import static org.assertj.core.api.Assertions.assertThat;
import static org.mockito.Matchers.*;
import static org.mockito.Mockito.times;
import static org.scassandra.http.client.PrimingRequest.Result.overloaded;
import static org.scassandra.http.client.PrimingRequest.Result.server_error;

/**
 * Base class for retry policy integration tests.
 * <p/>
 * We use SCassandra to easily simulate specific errors (unavailable, read timeout...) on nodes,
 * and SortingLoadBalancingPolicy to get a predictable order of the query plan (always host1, host2, host3).
 * <p/>
 * Note that SCassandra only allows a limited number of test cases, for instance it always returns errors
 * with receivedResponses = 0. If that becomes more finely tuneable in the future, we'll be able to add more
 * tests in child classes.
 */
public class AbstractRetryPolicyIntegrationTest {
    protected ScassandraCluster scassandras;
    protected Cluster cluster = null;
    protected Metrics.Errors errors;
    protected Host host1, host2, host3;
    protected Session session;

    protected RetryPolicy retryPolicy;

    protected AbstractRetryPolicyIntegrationTest() {
    }

    protected AbstractRetryPolicyIntegrationTest(RetryPolicy retryPolicy) {
        setRetryPolicy(retryPolicy);
    }

    protected final void setRetryPolicy(RetryPolicy retryPolicy) {
        this.retryPolicy = Mockito.spy(retryPolicy);
    }

    @BeforeMethod(groups = "short")
    public void beforeMethod() {
        scassandras = ScassandraCluster.builder().withNodes(3).build();
        scassandras.init();

        cluster = Cluster.builder()
<<<<<<< HEAD
                .addContactPointsWithPorts(scassandras.address(1))
                .withAddressTranslator(scassandras.addressTranslator())
=======
                .addContactPoints(scassandras.address(1).getAddress())
                .withPort(scassandras.getBinaryPort())
>>>>>>> 2c3c7490
                .withRetryPolicy(retryPolicy)
                .withLoadBalancingPolicy(new SortingLoadBalancingPolicy())
                // Scassandra does not support V3 nor V4 yet, and V4 may cause the server to crash
                .withProtocolVersion(ProtocolVersion.V2)
                .withPoolingOptions(new PoolingOptions()
                        .setCoreConnectionsPerHost(HostDistance.LOCAL, 1)
                        .setMaxConnectionsPerHost(HostDistance.LOCAL, 1)
                        .setHeartbeatIntervalSeconds(0))
                .withNettyOptions(nonQuietClusterCloseOptions)
                .build();

        session = cluster.connect();

        host1 = TestUtils.findHost(cluster, 1);
        host2 = TestUtils.findHost(cluster, 2);
        host3 = TestUtils.findHost(cluster, 3);

        errors = cluster.getMetrics().getErrorMetrics();

        Mockito.reset(retryPolicy);

        for (Scassandra node : scassandras.nodes()) {
            node.activityClient().clearAllRecordedActivity();
        }
    }

    protected void simulateError(int hostNumber, PrimingRequest.Result result) {
        simulateError(hostNumber, result, null);
    }

    protected void simulateError(int hostNumber, PrimingRequest.Result result, Config config) {
        PrimingRequestBuilder builder = PrimingRequest.queryBuilder()
                .withQuery("mock query")
                .withResult(result);

        if (config != null)
            builder = builder.withConfig(config);

        scassandras.node(hostNumber).primingClient().prime(builder.build());
    }

    protected void simulateNormalResponse(int hostNumber) {
        scassandras.node(hostNumber).primingClient().prime(PrimingRequest.queryBuilder()
                .withQuery("mock query")
                .withRows(row("result", "result1"))
                .build());
    }

    protected static List<Map<String, ?>> row(String key, String value) {
        return ImmutableList.<Map<String, ?>>of(ImmutableMap.of(key, value));
    }

    protected ResultSet query() {
        return query(session);
    }

    protected ResultSet query(Session session) {
        return session.execute("mock query");
    }

    protected void assertOnReadTimeoutWasCalled(int times) {
        Mockito.verify(retryPolicy, times(times)).onReadTimeout(
                any(Statement.class), any(ConsistencyLevel.class), anyInt(), anyInt(), anyBoolean(), anyInt());

    }

    protected void assertOnWriteTimeoutWasCalled(int times) {
        Mockito.verify(retryPolicy, times(times)).onWriteTimeout(
                any(Statement.class), any(ConsistencyLevel.class), any(WriteType.class), anyInt(), anyInt(), anyInt());
    }

    protected void assertOnUnavailableWasCalled(int times) {
        Mockito.verify(retryPolicy, times(times)).onUnavailable(
                any(Statement.class), any(ConsistencyLevel.class), anyInt(), anyInt(), anyInt());
    }

    protected void assertOnRequestErrorWasCalled(int times, Class<? extends DriverException> expected) {
        Mockito.verify(retryPolicy, times(times)).onRequestError(
                any(Statement.class), any(ConsistencyLevel.class), any(expected), anyInt());
    }

    protected void assertQueried(int hostNumber, int times) {
        assertThat(scassandras.node(hostNumber).activityClient().retrieveQueries()).hasSize(times);
    }

    @AfterMethod(groups = "short", alwaysRun = true)
    public void afterMethod() {
        if (cluster != null)
            cluster.close();
        if (scassandras != null)
            scassandras.stop();
    }

    @DataProvider
    public static Object[][] serverSideErrors() {
        return new Object[][]{
                {server_error, ServerError.class},
                {overloaded, OverloadedException.class},
        };
    }

    @DataProvider
    public static Object[][] connectionErrors() {
        return new Object[][]{
                {CloseType.CLOSE},
                {CloseType.HALFCLOSE},
                {CloseType.RESET}
        };
    }
}<|MERGE_RESOLUTION|>--- conflicted
+++ resolved
@@ -77,13 +77,8 @@
         scassandras.init();
 
         cluster = Cluster.builder()
-<<<<<<< HEAD
-                .addContactPointsWithPorts(scassandras.address(1))
-                .withAddressTranslator(scassandras.addressTranslator())
-=======
                 .addContactPoints(scassandras.address(1).getAddress())
                 .withPort(scassandras.getBinaryPort())
->>>>>>> 2c3c7490
                 .withRetryPolicy(retryPolicy)
                 .withLoadBalancingPolicy(new SortingLoadBalancingPolicy())
                 // Scassandra does not support V3 nor V4 yet, and V4 may cause the server to crash

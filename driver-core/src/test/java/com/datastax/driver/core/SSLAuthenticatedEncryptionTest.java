--- conflicted
+++ resolved
@@ -48,8 +48,7 @@
     public void should_connect_with_ssl_with_client_auth_and_node_requires_auth(SslImplementation sslImplementation) throws Exception {
         connectWithSSLOptions(getSSLOptions(sslImplementation, true, true));
     }
-
-
+    
     /**
      * <p>
      * Validates that an SSL connection can not be established with if the target
@@ -60,14 +59,9 @@
      * @test_category connection:ssl, authentication
      * @expected_result Connection is not established.
      */
-<<<<<<< HEAD
     @Test(groups="short", dataProvider = "sslImplementation", expectedExceptions={NoHostAvailableException.class})
     public void should_not_connect_without_client_auth_but_node_requires_auth(SslImplementation sslImplementation) throws Exception {
         connectWithSSLOptions(getSSLOptions(sslImplementation, false, true));
-=======
-    @Test(groups="short", expectedExceptions={NoHostAvailableException.class})
-    public void should_not_connect_without_client_auth_but_node_requires_auth() throws Exception {
-        connectWithSSLOptions(getSSLOptions(Optional.<String>absent(), Optional.of(DEFAULT_CLIENT_TRUSTSTORE_PATH)));
     }
 
     /**
@@ -80,12 +74,11 @@
      */
     @Test(groups="isolated")
     public void should_use_system_properties_with_default_ssl_options() throws Exception {
-        System.setProperty("javax.net.ssl.keyStore", DEFAULT_CLIENT_KEYSTORE_FILE.getAbsolutePath());
-        System.setProperty("javax.net.ssl.keyStorePassword", DEFAULT_CLIENT_KEYSTORE_PASSWORD);
-        System.setProperty("javax.net.ssl.trustStore", DEFAULT_CLIENT_TRUSTSTORE_FILE.getAbsolutePath());
-        System.setProperty("javax.net.ssl.trustStorePassword", DEFAULT_CLIENT_TRUSTSTORE_PASSWORD);
+        System.setProperty("javax.net.ssl.keyStore", CCMBridge.DEFAULT_CLIENT_KEYSTORE_FILE.getAbsolutePath());
+        System.setProperty("javax.net.ssl.keyStorePassword", CCMBridge.DEFAULT_CLIENT_KEYSTORE_PASSWORD);
+        System.setProperty("javax.net.ssl.trustStore", CCMBridge.DEFAULT_CLIENT_TRUSTSTORE_FILE.getAbsolutePath());
+        System.setProperty("javax.net.ssl.trustStorePassword", CCMBridge.DEFAULT_CLIENT_TRUSTSTORE_PASSWORD);
 
         connectWithSSL();
->>>>>>> 9f6898b2
     }
 }
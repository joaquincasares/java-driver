/*
 *      Copyright (C) 2012-2015 DataStax Inc.
 *
 *   Licensed under the Apache License, Version 2.0 (the "License");
 *   you may not use this file except in compliance with the License.
 *   You may obtain a copy of the License at
 *
 *      http://www.apache.org/licenses/LICENSE-2.0
 *
 *   Unless required by applicable law or agreed to in writing, software
 *   distributed under the License is distributed on an "AS IS" BASIS,
 *   WITHOUT WARRANTIES OR CONDITIONS OF ANY KIND, either express or implied.
 *   See the License for the specific language governing permissions and
 *   limitations under the License.
 */
package com.datastax.driver.core;

import org.mockito.ArgumentCaptor;
import org.testng.annotations.Test;

import java.util.concurrent.TimeUnit;

import static com.datastax.driver.core.Assertions.assertThat;
import static org.mockito.ArgumentCaptor.forClass;
import static org.mockito.Mockito.*;

@CCMConfig(dirtiesContext = true, createCluster = false)
public class NodeRefreshDebouncerTest extends CCMTestsSupport {

    /**
     * Ensures that when a new node is bootstrapped into the cluster, stopped, and then subsequently
     * started within {@link QueryOptions#setRefreshNodeIntervalMillis(int)} that an 'onAdd' event
     * event is the only one processed and that the {@link Host} is marked up.
     * <p/>
     * Since NEW_NODE_DELAY_SECONDS is typically configured with a high value (60 seconds default
     * in the maven profile) this test can take a very long time.
     *
     * @jira_ticket JAVA-657
     * @since 2.0.11
     */
    @Test(groups = "long")
    public void should_call_onAdd_with_bootstrap_stop_start() {
        int refreshNodeInterval = 30000;
        QueryOptions queryOptions = new QueryOptions().setRefreshNodeIntervalMillis(refreshNodeInterval);
        Cluster cluster = register(Cluster.builder()
                .addContactPointsWithPorts(getHostAddress(1))
                .withAddressTranslater(getAddressTranslator())
                .withQueryOptions(queryOptions)
                .build());
        cluster.connect();
        Host.StateListener listener = mock(Host.StateListener.class);
        cluster.register(listener);
        ccm.add(2);
        ccm.start(2);
        ccm.stop(2);
        ccm.start(2);

        ArgumentCaptor<Host> captor = forClass(Host.class);

<<<<<<< HEAD
            // Only register and onAdd should be called, since stop and start should be discarded.
            verify(listener).onRegister(cluster);
            long addDelay = refreshNodeInterval + TimeUnit.MILLISECONDS.convert(Cluster.NEW_NODE_DELAY_SECONDS, TimeUnit.SECONDS);
            verify(listener, timeout(addDelay)).onAdd(captor.capture());
            verifyNoMoreInteractions(listener);
=======
        // Only onAdd should be called, since stop and start should be discarded.
        verify(listener, timeout(refreshNodeInterval + TimeUnit.MILLISECONDS.convert(Cluster.NEW_NODE_DELAY_SECONDS, TimeUnit.SECONDS)).only()).onAdd(captor.capture());
>>>>>>> 9300eb71

        // The hosts state should be UP.
        assertThat(captor.getValue().getState()).isEqualTo("UP");
        assertThat(cluster).host(2).hasState(Host.State.UP);
    }
}<|MERGE_RESOLUTION|>--- conflicted
+++ resolved
@@ -44,7 +44,7 @@
         QueryOptions queryOptions = new QueryOptions().setRefreshNodeIntervalMillis(refreshNodeInterval);
         Cluster cluster = register(Cluster.builder()
                 .addContactPointsWithPorts(getHostAddress(1))
-                .withAddressTranslater(getAddressTranslator())
+                .withAddressTranslator(getAddressTranslator())
                 .withQueryOptions(queryOptions)
                 .build());
         cluster.connect();
@@ -57,16 +57,11 @@
 
         ArgumentCaptor<Host> captor = forClass(Host.class);
 
-<<<<<<< HEAD
-            // Only register and onAdd should be called, since stop and start should be discarded.
-            verify(listener).onRegister(cluster);
-            long addDelay = refreshNodeInterval + TimeUnit.MILLISECONDS.convert(Cluster.NEW_NODE_DELAY_SECONDS, TimeUnit.SECONDS);
-            verify(listener, timeout(addDelay)).onAdd(captor.capture());
-            verifyNoMoreInteractions(listener);
-=======
-        // Only onAdd should be called, since stop and start should be discarded.
-        verify(listener, timeout(refreshNodeInterval + TimeUnit.MILLISECONDS.convert(Cluster.NEW_NODE_DELAY_SECONDS, TimeUnit.SECONDS)).only()).onAdd(captor.capture());
->>>>>>> 9300eb71
+        // Only register and onAdd should be called, since stop and start should be discarded.
+        verify(listener).onRegister(cluster);
+        long addDelay = refreshNodeInterval + TimeUnit.MILLISECONDS.convert(Cluster.NEW_NODE_DELAY_SECONDS, TimeUnit.SECONDS);
+        verify(listener, timeout(addDelay)).onAdd(captor.capture());
+        verifyNoMoreInteractions(listener);
 
         // The hosts state should be UP.
         assertThat(captor.getValue().getState()).isEqualTo("UP");
